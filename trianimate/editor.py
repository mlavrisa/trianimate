"""Editing interface for trianimations.

Run this module from the command line, or python -m trianimate
"""
import re
import sys
from os.path import abspath, join, split
from trianimate.palette import QDarkPalette
from trianimate.animation import AnimationEditor
from trianimate.triangulate_utils import _points_in_polygon
from typing import Callable

import cv2 as cv
import numpy as np
from PyQt5.QtCore import QObject, Qt, QThread, pyqtSignal
from PyQt5.QtGui import (
    QCloseEvent,
<<<<<<< HEAD
    QColor,
    QIcon,
    QImage,
    QMouseEvent,
    QPalette,
=======
    QIcon,
    QImage,
    QMouseEvent,
>>>>>>> 6503df6e
    QPixmap,
    QValidator,
)
from PyQt5.QtWidgets import (
    QAction,
    QApplication,
    QCheckBox,
    QFileDialog,
    QFrame,
    QGridLayout,
    QLabel,
    QLineEdit,
    QMainWindow,
    QMenuBar,
    QMessageBox,
    QPushButton,
    QSlider,
    QTabWidget,
    QToolBar,
    QVBoxLayout,
    QWidget,
)

<<<<<<< HEAD
from trianimate.animation_flow_test import init_animation_editor
from trianimate.render import TriangleShader
from trianimate.triangulate import find_colours, find_faces, find_vertices, warp_colours

WHITE = QColor(255, 255, 255)
BLACK = QColor(0, 0, 0)
RED = QColor(255, 0, 0)
PRIMARY = QColor(53, 53, 53)
SECONDARY = QColor(35, 35, 35)
TERTIARY = QColor(42, 130, 218)
QUATERNARY = QColor(78, 78, 78)


def css_rgb(color, a=False):
    """Get a CSS `rgb` or `rgba` string from a `QtGui.QColor`."""
    return ("rgba({}, {}, {}, {})" if a else "rgb({}, {}, {})").format(*color.getRgb())


def set_stylesheet(app):
    """Static method to set the tooltip stylesheet to a `QtWidgets.QApplication`."""
    app.setStyleSheet(
        "QToolTip {{"
        "color: {white};"
        "background-color: {tertiary};"
        "border: 1px solid {white};"
        "}}".format(white=css_rgb(WHITE), tertiary=css_rgb(TERTIARY))
    )


class QDarkPalette(QPalette):
    """Dark palette for a Qt application meant to be used with the Fusion theme."""

    def __init__(self, *__args):
        super().__init__(*__args)

        # Set all the colors based on the constants in globals
        self.setColor(QPalette.Window, PRIMARY)
        self.setColor(QPalette.WindowText, WHITE)
        self.setColor(QPalette.Base, SECONDARY)
        self.setColor(QPalette.AlternateBase, PRIMARY)
        self.setColor(QPalette.ToolTipBase, WHITE)
        self.setColor(QPalette.ToolTipText, WHITE)
        self.setColor(QPalette.Text, WHITE)
        self.setColor(QPalette.Button, PRIMARY)
        self.setColor(QPalette.ButtonText, WHITE)
        self.setColor(QPalette.BrightText, RED)
        self.setColor(QPalette.Link, TERTIARY)
        self.setColor(QPalette.Highlight, TERTIARY)
        self.setColor(QPalette.HighlightedText, BLACK)
        self.setColor(QPalette.Disabled, QPalette.WindowText, SECONDARY)
        self.setColor(QPalette.Disabled, QPalette.WindowText, SECONDARY)
        self.setColor(QPalette.Disabled, QPalette.Text, SECONDARY)
        self.setColor(QPalette.Disabled, QPalette.Light, PRIMARY)
        self.setColor(QPalette.Disabled, QPalette.ButtonText, QUATERNARY)
        self.setColor(QPalette.Disabled, QPalette.Button, SECONDARY)

    def set_app(self, app):
        """Set the Fusion theme and this palette to a `QtWidgets.QApplication`."""
        app.setStyle("Fusion")
        app.setPalette(self)
        set_stylesheet(app)
=======
from trianimate.render import TriangleShader
from trianimate.triangulate import find_colours, find_faces, find_vertices, warp_colours
>>>>>>> 6503df6e


class CallableValidator(QValidator):
    """Provides a `QValidator` object which will call a function to test for validity.
    
    Specifically used for a QLineEdit validator, the arguments won't work for other
    widgets. The function in question returns a boolean value. Useful if validation
    requires accessing one or more of the scopes within the application in order to
    validate the content or not.
    """

    def __init__(self, validator: Callable):
        super().__init__()
        self.validator = validator

    def validate(self, txt: str, pos: int) -> int:
        """Calls the validator callable. If True, sends the Acceptable signal."""
        return (
            QValidator.Acceptable if self.validator(txt) else QValidator.Invalid,
            txt,
            pos,
        )


class TriangulateWorker(QObject):
    """Worker object for processing triangulations done in numba in parallel."""

    finished = pyqtSignal(np.ndarray, np.ndarray, np.ndarray, np.ndarray)

    def __init__(
        self,
        img: np.ndarray,
        detail: float,
        threshold: float,
        colour_boost: float,
        brightness_boost: float,
        maxd: int,
    ):
        """Create a new worker, pass in all the relevant values to triangulate.
        
        Args:
            img: `np.ndarray` (dtype: uint8, ndim: 3) the image
            detail: `float` value between 0 and 1 indicating the level of detail
            threshold: `float` value between 0 and 1 indicating background fraction
            colour_boost: `float` value between -1 and 1 indicating saturation change
            brightness_boost: `float` value between -1 and 1 indicating value change
        """
        super().__init__()
        self.img = img
        self.detail = detail
        self.threshold = threshold
        self.colour_boost = colour_boost
        self.brightness_boost = brightness_boost
        self.maxd = maxd

    def run(self):
        """Runs the triangulation, generates a preview image, emits finished signal."""
        img = warp_colours(self.img, self.colour_boost, self.brightness_boost)
        vertices = find_vertices(img, self.detail, self.threshold)
        faces = find_faces(vertices)
        cols = find_colours(img, vertices, faces)
        colours = warp_colours(cols, self.colour_boost, 0.0)

        # longest dimension of preview should always be self.maxd px
        aspect = self.img.shape[0] / self.img.shape[1]
        if aspect >= 1:
            h = self.maxd
            w = round(self.maxd / aspect)
        else:
            w = self.maxd
            h = round(self.maxd * aspect)

        # render the preview
        with TriangleShader().render_2d(w, h) as render:
            preview = render(vertices, faces, colours)

        # emit the finished signal, pass along the calculated values
        self.finished.emit(preview, vertices, faces, colours)


class LassoWorker(QObject):
    """Worker object for processing lasso selection done in numba in parallel."""

    finished = pyqtSignal(np.ndarray, int)

    def __init__(
        self, vertices: np.ndarray, polygon: np.ndarray, modifier: int,
    ):
        """Create a new worker, pass in all the relevant values to select points.
        
        Args:
            vertices: `np.ndarray` (dtype: float32, ndim: 2) vertices of triangulation
            polygon: `np.ndarray` (dtype: float32, ndim: 2) vertices defining polygon
        """
        super().__init__()
        self.vertices = vertices
        self.polygon = polygon
        self.modifier = modifier

    def run(self):
        """Runs the numba function to find the vertices in the selection."""
        in_poly = _points_in_polygon(self.vertices, self.polygon)

        # emit the finished signal, pass along the calculated values
        self.finished.emit(in_poly, self.modifier)


class ImageLabel(QLabel):

    lasso_finished = pyqtSignal(np.ndarray, int)
    lasso_progress = pyqtSignal(np.ndarray)

    def __init__(self):
        super().__init__()
        self.lasso_enabled = False
        self._lasso_started = False
        self._lasso_poly = np.zeros((10000, 2), dtype=np.int32)
        self._poly_size = 0

    def mousePressEvent(self, ev: QMouseEvent) -> None:
        super().mousePressEvent(ev)
        if self.lasso_enabled:
            self._lasso_started = True

            # polygon defined to always loop back to the start
            self._lasso_poly[:] = np.array([ev.x(), ev.y()])
            self._poly_size = 1

    def mouseMoveEvent(self, ev: QMouseEvent) -> None:
        super().mouseMoveEvent(ev)
        if self._lasso_started:
            self._lasso_poly[self._poly_size] = np.array([ev.x(), ev.y()])
            self._poly_size += 1
            if self._poly_size == self._lasso_poly.shape[0] - 1:
                self._lasso_started = False
                self._poly_size = 0
                modifiers = ev.modifiers()
                ctrl = int(bool(modifiers & Qt.ControlModifier))
                alt = int(bool(modifiers & Qt.AltModifier))
                self.lasso_finished.emit(self._lasso_poly, ctrl - alt)
            else:
                self.lasso_progress.emit(self._lasso_poly[: self._poly_size + 1])

    def mouseReleaseEvent(self, ev: QMouseEvent) -> None:
        super().mouseReleaseEvent(ev)
        if len(self._lasso_poly) > 2 and self._lasso_started:
            self._lasso_started = False
            modifiers = ev.modifiers()
            ctrl = int(bool(modifiers & Qt.ControlModifier))
            alt = int(bool(modifiers & Qt.AltModifier))
            self.lasso_finished.emit(self._lasso_poly[: self._poly_size + 1], ctrl - alt)
            self._poly_size = 0


class MainWindow(QMainWindow):
    def __init__(self) -> None:
        """Main application window for triangulating and animating images"""
        super().__init__()

        # initiate window members
        # menubar
        self.menu = QMenuBar()
        self.file_menu = QAction()

        # toolbar
        self.toolbar = QToolBar()
        self.import_btn = QAction()

        # main components and layouts
        self.central = QWidget()
        self.grid = QGridLayout()
        self.tabs = QTabWidget()
        self.image = QImage()
        self.img_label = ImageLabel()

        # tabs
        self.triangle_tab = QWidget()
        self.animate_tab = QWidget()
        self.three_d_tab = QWidget()
        self.export_tab = QWidget()

        # triangulation tab
        self.detail_lbl = QLabel()
        self.detail_sld = QSlider(Qt.Horizontal)
        self.thresh_lbl = QLabel()
        self.thresh_sld = QSlider(Qt.Horizontal)
        self.colour_lbl = QLabel()
        self.colour_sld = QSlider(Qt.Horizontal)
        self.bright_lbl = QLabel()
        self.bright_sld = QSlider(Qt.Horizontal)
        self.triangle_btn = QPushButton()

        # animation tab
        self.animate_btn = QPushButton()
        self.animate_editor = None

        # 3d animations tab
        self.three_d_btn = QPushButton()

        # export tab
        self.export_width_txt = QLineEdit()
        self.export_height_txt = QLineEdit()
        self.export_aspect_chk = QCheckBox()
        self.export_frame_btn = QPushButton()
        self.export_obj_btn = QPushButton()
        self.export_anim_btn = QPushButton()

        # preview image/animation
        self.img_frame = QFrame()
        self.img_btn = QPushButton()

        # Initiate state variables
        self.path = split(abspath(__file__))[0]
        self.filepath = ""
        self.saved = True

        self.maxd = 720

        self.export_width = self.maxd
        self.export_height = self.maxd

        self.img = np.zeros((self.export_height, self.export_width, 3), dtype=np.uint8)
        self.preview = self.img.copy()
        self.preview_overlay = self.img.copy()

        self.vertices = None
        self.faces = None
        self.colours = None

        self.animations = []
        self.depths = None

        self.preview_thread = QThread()
        self.lasso_thread = QThread()
        self.preview_worker = None
        self.lasso_worker = None
        self.numba_compiled = False
        self.imported = False

        # set everything up
        self.init_ui()
        self._init_numba_jit()

    def init_ui(self):
        """Initialize the user interface, set up events, etc."""

        # Basic winndow setup
        self.setWindowTitle("Trianimate - Timeline")
        self.setWindowIcon(QIcon(join(self.path, "icons", "trianimate.png")))
        self.setCentralWidget(self.central)
        self.central.setLayout(self.grid)

        # Menu bar
        self.setMenuBar(self.menu)
        self.file_menu = self.menu.addMenu("&File")

        # toolbar
        self.addToolBar(Qt.LeftToolBarArea, self.toolbar)

        self.import_btn.setIcon(QIcon(join(self.path, "icons", "import.png")))
        self.import_btn.setIconText("Import Image (Ctrl+I)")
        self.import_btn.setShortcut("Ctrl+I")

        self.toolbar.addAction(self.import_btn)

        # events for toolbar
        self.import_btn.triggered.connect(self.import_img)

        # main window layout is a grid
        self.grid.setSpacing(10)
        self.img_frame.setFrameStyle(1)

        # set up tabs for editing
        self.tabs.addTab(self.triangle_tab, "Triangulate")
        self.tabs.addTab(self.animate_tab, "Animate")
        self.tabs.addTab(self.three_d_tab, "3D")
        self.tabs.addTab(self.export_tab, "Export")
        self.tabs.currentChanged.connect(self.changed_tab)

        # set up triangulation tab - load an image, set triangulation params, calculate
        self.triangle_tab.layout = QVBoxLayout(self.triangle_tab)

        self.detail_lbl.setText("Detail")
        self.detail_sld.setMinimum(0)
        self.detail_sld.setMaximum(100)
        self.detail_sld.setValue(50)
        self.triangle_tab.layout.addWidget(self.detail_lbl)
        self.triangle_tab.layout.addWidget(self.detail_sld)

        self.thresh_lbl.setText("Threshold")
        self.thresh_sld.setMinimum(0)
        self.thresh_sld.setMaximum(100)
        self.thresh_sld.setValue(50)
        self.triangle_tab.layout.addWidget(self.thresh_lbl)
        self.triangle_tab.layout.addWidget(self.thresh_sld)

        self.colour_lbl.setText("Colour")
        self.colour_sld.setMinimum(-100)
        self.colour_sld.setMaximum(100)
        self.colour_sld.setValue(50)
        self.triangle_tab.layout.addWidget(self.colour_lbl)
        self.triangle_tab.layout.addWidget(self.colour_sld)

        self.bright_lbl.setText("Brightness")
        self.bright_sld.setMinimum(-100)
        self.bright_sld.setMaximum(100)
        self.bright_sld.setValue(25)
        self.triangle_tab.layout.addWidget(self.bright_lbl)
        self.triangle_tab.layout.addWidget(self.bright_sld)

        self.triangle_btn.setText("Triangulate")
        self.triangle_btn.setEnabled(False)  # can't triangulate without an image
        self.triangle_btn.clicked.connect(self.triangulate)
        self.triangle_tab.layout.addWidget(self.triangle_btn)
        self.triangle_tab.layout.addStretch(1)
        self.triangle_tab.layout.setSpacing(15)

        # animations tab - select groups of points and apply animations
        self.animate_tab.layout = QVBoxLayout(self.animate_tab)
<<<<<<< HEAD
        self.animate_btn.setText("Open Animation Editor")
=======
        self.animate_btn.setText("ANIMATE!")
>>>>>>> 6503df6e
        self.animate_btn.clicked.connect(self.open_animation_editor)
        self.animate_tab.layout.addWidget(self.animate_btn)

        # 3D animations tab - move points into or out of frame to allow 3D effects
        self.three_d_tab.layout = QVBoxLayout(self.three_d_tab)
        self.three_d_tab.layout.addWidget(self.three_d_btn)

        # Export tab - export static frames, or video
        self.export_tab.layout = QVBoxLayout(self.export_tab)

        # Use CallableValidator to get around issues with blank fields not triggering
        # editingFinished when using other Validators, but also to calculate if the
        # aspect ratio will put one of the dimensions over size
        self.export_width_txt.setValidator(CallableValidator(self.validate_width))
        self.export_height_txt.setValidator(CallableValidator(self.validate_height))
        self.export_width_txt.setText(str(self.export_width))
        self.export_height_txt.setText(str(self.export_height))
        self.export_width_txt.textEdited.connect(self.export_width_changed)
        self.export_width_txt.editingFinished.connect(self.export_width_deselect)
        self.export_height_txt.textEdited.connect(self.export_height_changed)
        self.export_height_txt.editingFinished.connect(self.export_height_deselect)

        self.export_aspect_chk.setText("Maintain Original Aspect Ratio")
        self.export_aspect_chk.setChecked(True)
        self.export_aspect_chk.stateChanged.connect(self.export_aspect_changed)

        self.export_frame_btn.setText("Export Frame")
        self.export_frame_btn.setEnabled(False)
        self.export_frame_btn.clicked.connect(self.export_frame)

        self.export_obj_btn.setText("Export to Wavefront .OBJ")
        self.export_obj_btn.setEnabled(False)
        self.export_obj_btn.clicked.connect(self.export_to_wavefront_obj)

        self.export_anim_btn.setText("Export Animation")
        self.export_anim_btn.setEnabled(False)

        self.export_tab.layout.addWidget(self.export_width_txt)
        self.export_tab.layout.addWidget(self.export_height_txt)
        self.export_tab.layout.addWidget(self.export_aspect_chk)
        self.export_tab.layout.addWidget(self.export_frame_btn)
        self.export_tab.layout.addWidget(self.export_obj_btn)
        self.export_tab.layout.addWidget(self.export_anim_btn)

        self.export_tab.layout.addStretch(1)
        self.export_tab.layout.setSpacing(15)

        # Preview window
        self.img_frame.layout = QVBoxLayout(self.img_frame)

        # set up the image, starts out black
        self.image = QImage(
            self.preview_overlay.data,
            self.export_width,
            self.export_height,
            QImage.Format_RGB888,
        )
        self.img_label.setPixmap(QPixmap.fromImage(self.image))
        self.img_frame.layout.addWidget(self.img_label)
        self.img_frame.layout.setAlignment(self.img_label, Qt.AlignCenter)

        self.img_label.lasso_progress.connect(self.draw_lasso)
        self.img_label.lasso_finished.connect(self.finalize_lasso)

        # set up the grid, show the window
        self.grid.addWidget(self.tabs, 0, 0)
        self.grid.addWidget(self.img_frame, 0, 1)
        self.grid.setColumnStretch(0, 1)
        self.grid.setColumnStretch(1, 2)

        self.showMaximized()

    def _init_numba_jit(self):
        """Runs numba pre-compilation on those functions which use it."""
        img = np.random.randint(0, 256, (10, 10, 3), dtype=np.uint8)
        self.preview_worker = TriangulateWorker(img, 0.0, 0.0, 0.0, 0.0, self.maxd,)
        self.preview_worker.moveToThread(self.preview_thread)

        self.preview_thread.started.connect(self.preview_worker.run)
        self.preview_worker.finished.connect(self._end_numba_jit)
        self.preview_thread.finished.connect(self.preview_thread.deleteLater)

        self.preview_thread.start()
        self.triangle_btn.setText("Compiling Scripts...")

    def _end_numba_jit(self, *args):
        """Callback for numba pre-compilation."""
        self.numba_compiled = True
        self.triangle_btn.setText("Triangulate")
        if self.imported:
            self.triangle_btn.setEnabled(True)

        self.preview_thread.quit()
        self.preview_worker.deleteLater()

        # start a new thread for the points_in_polygon function, smaller
        test_poly = np.array(
            [[10.0, 0.0], [10.0, 10.0], [20.0, 5.0], [10.0, 0.0]], dtype=np.float32
        )
        test_points = np.array([[0.0, 0.0], [11.0, 10.0], [11.0, 5.0]], dtype=np.float32)
        self.lasso_worker = LassoWorker(test_points, test_poly, 0)
        self.lasso_worker.moveToThread(self.lasso_thread)

        self.lasso_thread.started.connect(self.lasso_worker.run)
        self.lasso_worker.finished.connect(self._end_numba_lasso_jit)
        self.lasso_thread.finished.connect(self.lasso_thread.deleteLater)

        self.lasso_thread.start()

    def _end_numba_lasso_jit(self, *args):
        """Callback for numba pre-compilation."""
        self.lasso_thread.quit()
        self.lasso_worker.deleteLater()

    def changed_tab(self, new_idx):
        """Call back for changing tab - if animate or 3D tab, allow lasso selection."""
        if new_idx in [1, 2] and self.vertices is not None:
            self.img_label.lasso_enabled = True
        else:
            self.img_label.lasso_enabled = False

    # TODO: when animations are implemented, ask if you want to save your work first
    def import_img(self, _):
        """Handler for import action - load an image into the tool.
        
        First, makes sure that anything currently being worked on is saved. If it isn't
        prompts the user to save before importing, lest they lose all their work. Opens
        a file dialog to select an image to load in. Preview is scaled to a maximum size
        but internally the full resolution is used."""

        # find a file
        options = QFileDialog.Options()
        options |= QFileDialog.DontUseNativeDialog
        filename, _ = QFileDialog.getOpenFileName(
            self,
            "Select Image File",
            "",
            "Image Files (*.jpg *.jpeg *.gif *.bmp *.png)",
            options=options,
        )
        if filename:
            # open the image using opencv, convert to RGB.
            # self.img is the full resolution version, self.preview is scaled down
            self.img: np.ndarray = cv.cvtColor(cv.imread(filename), cv.COLOR_BGR2RGB)
            oh, ow = self.img.shape[:2]

            # set the size of the export if the size exceeds the maximum
            export_factor = min(4320 / oh, 7680 / ow)
            if export_factor < 1.0:
                self.export_height = int(oh * export_factor)
                self.export_width = int(ow * export_factor)
                self.export_height_txt.setText(str(self.export_height))
                self.export_width_txt.setText(str(self.export_width))
            else:
                self.export_height = oh
                self.export_width = ow
                self.export_height_txt.setText(str(self.export_height))
                self.export_width_txt.setText(str(self.export_width))

            # rescale the image down to self.maxd if necessary
            if oh > self.maxd or ow > self.maxd:
                h, w = (
                    int(oh * self.maxd / max(oh, ow)),
                    int(ow * self.maxd / max(oh, ow)),
                )
                self.preview = cv.resize(self.img, (w, h), interpolation=cv.INTER_AREA)
                self.preview_overlay = self.preview.copy()
            else:
                h, w = oh, ow
                self.preview = self.img.copy()
                self.preview_overlay = self.img.copy()

            # display self.preview
            self.image = QImage(
                self.preview_overlay.data,
                w,
                h,
                int(self.preview_overlay.data.nbytes / h),
                QImage.Format_RGB888,
            )
            self.img_label.setPixmap(QPixmap.fromImage(self.image))

            # if this is our first image, we can now triangulate it!
            self.imported = True
            if self.numba_compiled:
                self.triangle_btn.setEnabled(True)
            # but our triangulation is gone, so we cannot export
            self.export_frame_btn.setEnabled(False)
            self.export_obj_btn.setEnabled(False)
            self.vertices = None
            self.faces = None
            self.colours = None

    def open_animation_editor(self):
        view, scene, comps = init_animation_editor(self.vertices, self.get_animation_function)
        self.anim_view = view
        self.anim_scene = scene
    
    def get_animation_function(self, function):
        print(function)

    def validate_width(self, txt: str) -> bool:
        """Would the resulting resolution be less than 8k?"""
        # allows you to type in anything in the range 1-7680
        w_rgx = (
            "^$|^[1-9][0-9]{0,2}$|^[1-6][0-9]{3}$|"
            "^7[0-5][0-9]{2}$|^76[0-7][0-9]$|^7680$"
        )
        if re.match(w_rgx, txt):
            if not txt:
                # blank text needs a special case - it is validated, but don't update
                return True
            elif self.export_aspect_chk.isChecked():
                # otherwise, calculate the resulting width: if it's unnder 4320, success
                width = int(txt)
                aspect = self.img.shape[0] / self.img.shape[1]
                height = round(width * aspect)
                if height > 4320 or height < 1:
                    return False
                else:
                    return True
            else:
                return True
        else:
            return False

    def validate_height(self, txt: str) -> bool:
        """Would the resulting resolution be less than 8k?"""
        # allows you to type in anything in the range 1-4320
        h_rgx = (
            "^$|^[1-9][0-9]{0,2}$|^[1-3][0-9]{3}$|"
            "^4[0-2][0-9]{2}$|^43[0-1][0-9]$|^4320$"
        )
        if re.match(h_rgx, txt):
            if not txt:
                # blank text needs a special case - it is validated, but don't update
                return True
            elif self.export_aspect_chk.isChecked():
                # otherwise, calculate the resulting width: if it's unnder 7680, success
                height = int(txt)
                aspect = self.img.shape[1] / self.img.shape[0]
                width = round(height * aspect)
                if width > 7680 or width < 1:
                    return False
                else:
                    return True
            else:
                return True
        else:
            return False

    def export_width_changed(self, txt: str):
        """Update export width and height as appropriate when user changes values."""
        if txt:
            self.export_width = int(txt)
            if self.export_aspect_chk.isChecked():
                aspect = self.img.shape[0] / self.img.shape[1]
                self.export_height = round(self.export_width * aspect)
                self.export_height_txt.setText(str(self.export_height))

    def export_width_deselect(self):
        """Fill in width field if user deselects it and it was blank."""
        txt: str = self.export_width_txt.text()
        if not txt:
            self.export_width_txt.setText(str(self.export_width))

    def export_height_changed(self, txt: str):
        """Update export width and height as appropriate when user changes values."""
        if txt:
            self.export_height = int(txt)
            if self.export_aspect_chk.isChecked():
                aspect = self.img.shape[1] / self.img.shape[0]
                self.export_width = round(self.export_height * aspect)
                self.export_width_txt.setText(str(self.export_width))

    def export_height_deselect(self):
        """Fill in width field if user deselects it and it was blank."""
        txt: str = self.export_height_txt.text()
        if not txt:
            self.export_height_txt.setText(str(self.export_height))

    def export_aspect_changed(self, checked):
        """Figure out the new export dimensions when checkbox is re-checked."""
        if checked:
            # basically, pick the dimension that will give the largest result
            # but obviously don't go over the max export resolution of 7680x4320
            orig_aspect = self.img.shape[0] / self.img.shape[1]
            curr_aspect = self.export_height / self.export_width
            if curr_aspect > orig_aspect:
                th = self.export_height
                tw = th / orig_aspect
            else:
                tw = self.export_width
                th = tw * orig_aspect
            export_factor = min(7680 / tw, 4320 / th)
            if export_factor < 1.0:
                tw = int(export_factor * tw)
                th = int(export_factor * th)
            self.export_height = th
            self.export_width = tw
            self.export_height_txt.setText(str(th))
            self.export_width_txt.setText(str(tw))

    # TODO: call the triangulation asynchronously so the interface doesn't hang
    # or at least a status indicator to show it's working.
    def triangulate(self, _):
        """Handler for triangulate button - triangulate an image according to sliders.
        
        See triangulate.py for full information on triangulation parameters. Runs
        through standard triangulation procedure to change the image colouration,
        calculate the critical points of the image and run a triangulation on them, and
        finally calculate the colours of each of the triangles. Currently uses openCV to
        generate the preview image, but intend to use openGL with multisampling to do it
        instead, which should be significantly faster, especially for video generation
        which is yet to come."""

        # read off slider values, normalize appropriately, run triangulation procedure
        det_val = self.detail_sld.value() / 100.0
        thr_val = self.thresh_sld.value() / 100.0
        col_val = self.colour_sld.value() / 100.0
        brt_val = self.bright_sld.value() / 100.0

        self.triangle_btn.setDisabled(True)
        self.triangle_btn.setText("Working...")

        self.preview_worker = TriangulateWorker(
            self.img,
            det_val,
            thr_val,
            col_val,
            brt_val,
            self.maxd,
        )
        self.preview_thread = QThread()
        self.preview_worker.moveToThread(self.preview_thread)

        self.preview_thread.started.connect(self.preview_worker.run)
        self.preview_worker.finished.connect(self.show_triangulate_preview)
        self.preview_thread.finished.connect(self.preview_thread.deleteLater)
        self.preview_thread.start()

    def show_triangulate_preview(
        self,
        preview: np.ndarray,
        vertices: np.ndarray,
        faces: np.ndarray,
        colours: np.ndarray,
    ):
        """Collects the triangulation result and shows the preview."""
        self.preview = preview
        self.preview_overlay = preview.copy()
        self.vertices = vertices
        self.faces = faces
        self.colours = colours
        h, w, _ = self.preview.shape

        # set the preview image
        self.image = QImage(
            self.preview_overlay.data,
            w,
            h,
            int(self.preview_overlay.data.nbytes / h),
            QImage.Format_RGB888,
        )
        self.img_label.setPixmap(QPixmap.fromImage(self.image))

        # Once we have run a triangulation, we can export!
        self.export_frame_btn.setEnabled(True)
        self.export_obj_btn.setEnabled(True)
        self.triangle_btn.setEnabled(True)
        self.triangle_btn.setText("Triangulate")

        # clean up thread
        self.preview_thread.quit()
        self.preview_worker.deleteLater()

    def draw_lasso(self, polygon: np.ndarray):
        if polygon.shape[0] > 3:
            vdx = polygon.shape[0] - 4
            c = 255 * (vdx % 2)
            cv.line(
                self.preview_overlay,
                tuple(polygon[vdx]),
                tuple(polygon[vdx + 1]),
                (c, c, c),
            )
        self.image = QImage(
            self.preview_overlay.data,
            self.preview_overlay.shape[1],
            self.preview_overlay.shape[0],
            int(self.preview_overlay.data.nbytes / self.preview_overlay.shape[0]),
            QImage.Format_RGB888,
        )
        self.img_label.setPixmap(QPixmap.fromImage(self.image))

    def finalize_lasso(self, polygon: np.ndarray, modifier: int):
        h, w, d = self.preview_overlay.shape
        self.lasso_thread = QThread()
        self.lasso_worker = LassoWorker(
            self.vertices * np.array((w - 1, h - 1), dtype=np.float32),
            polygon.astype(np.float32),
            modifier,
        )
        self.lasso_worker.moveToThread(self.lasso_thread)

        self.lasso_thread.started.connect(self.lasso_worker.run)
        self.lasso_worker.finished.connect(self.show_selected_points)

        self.lasso_thread.start()

    def show_selected_points(self, selected: np.ndarray, modifier):
        self.preview_overlay = self.preview.copy()
        h, w, d = self.preview_overlay.shape
        if modifier == 0:
            self.selected = selected
        elif modifier == 1:
            self.selected = np.logical_or(self.selected, selected)
        else:
            self.selected = np.logical_and(self.selected, np.logical_not(selected))
        for vdx in range(self.selected.size):
            if self.selected[vdx]:
                x, y = tuple(
                    (
                        self.vertices[vdx] * np.array((w - 1, h - 1), dtype=np.float32)
                    ).astype(np.int32)
                )
                self.preview_overlay[
                    max(0, min(h - 1, y - 1)) : max(0, min(h - 1, y + 2)),
                    max(0, min(w - 1, x - 1)) : max(0, min(w - 1, x + 2)),
                ] = 255
                self.preview_overlay[
                    max(0, min(h - 1, y)) : max(0, min(h - 1, y + 1)),
                    max(0, min(w - 1, x)) : max(0, min(w - 1, x + 1)),
                ] = 0

        self.image = QImage(
            self.preview_overlay.data,
            self.preview_overlay.shape[1],
            self.preview_overlay.shape[0],
            int(self.preview_overlay.data.nbytes / self.preview_overlay.shape[0]),
            QImage.Format_RGB888,
        )
        self.img_label.setPixmap(QPixmap.fromImage(self.image))

        self.lasso_worker.deleteLater()
        self.lasso_thread.quit()
        self.lasso_thread.deleteLater()

    def open_animation_editor(self, *args):
        self.animate_editor = AnimationEditor()

    def export_frame(self, _):
        """Exports a static image of a triangulation."""
        # open file picker to save the image
        options = QFileDialog.Options()
        options |= QFileDialog.DontUseNativeDialog
        filename, _ = QFileDialog.getSaveFileName(
            self,
            "Save to Image",
            "",
            "Image Files (*.jpg *.jpeg *.gif *.bmp *.png)",
            options=options,
        )
        if not filename:
            return

        # if vertices is 2D, it's a static image, if 3D, it's an animation
        # TODO: If it's an animation, provide a selector for the frame
        if len(self.vertices.shape) == 2:
            with TriangleShader().render_2d(
                self.export_width, self.export_height
            ) as render:
                result = render(self.vertices, self.faces, self.colours)
        elif len(self.vertices.shape) == 3:
            with TriangleShader().render_2d(
                self.export_width, self.export_height
            ) as render:
                result = render(self.vertices[0], self.faces[0], self.colours[0])

        # opencv likes to write BGR for whatever reason :/
        cv.imwrite(filename, cv.cvtColor(result, cv.COLOR_RGB2BGR))

    def export_to_wavefront_obj(self, _):
        """
        Refer to https://www.fileformat.info/format/material/
        and https://www.fileformat.info/format/wavefrontobj/egff.htm
        """
        options = QFileDialog.Options()
        options |= QFileDialog.DontUseNativeDialog
        filename, _ = QFileDialog.getSaveFileName(
            self,
            "Save OBJ File",
            "",
            "OBJ File (*.obj)",
            options=options,
        )
        if filename:
            p, fn = split(filename)
            if "." in fn:
                fn = fn.split(".")[0]
        else:
            return

        obj_contents = f"""# Trianimate-generated triangulation
mtllib {fn}.mtl
o {fn}
"""
        mtl_contents = f"""# Trianimate-generated MTL file for {fn}.obj
"""
        mtl_format = """
newmtl {name}
Ns 30.0
Ka 1.00000 1.00000 1.00000
Kd {red:.3f} {green:.3f} {blue:.3f}
Ks 0.500000 0.500000 0.500000
Ke 0.000000 0.000000 0.000000
Ni 1.450000
d 1.000000
illum 2
"""
        aspect = self.img.shape[0] / self.img.shape[1]
        vertices_scaled = np.copy(self.vertices) - 0.5
        vertices_scaled[:, 1] *= -aspect

        for idx in range(self.vertices.shape[0]):
            obj_contents += (
                f"v {vertices_scaled[idx, 0]:.5f} "
                + f"{vertices_scaled[idx, 1]:.5f} 0.00000\n"
            )
        for idx in range(self.faces.shape[0]):
            obj_contents += (
                f"usemtl mat{idx}\n"
                + f"f {self.faces[idx, 0] + 1} "
                + f"{self.faces[idx, 1] + 1} "
                + f"{self.faces[idx, 2] + 1}\n"
            )
            mtl_contents += mtl_format.format(
                name=f"mat{idx}",
                red=self.colours[idx, 0] / 255.0,
                green=self.colours[idx, 1] / 255.0,
                blue=self.colours[idx, 2] / 255.0,
            )

        # write files
        with open(p + "/" + fn + ".obj", "w+") as f:
            f.write(obj_contents)
        with open(p + "/" + fn + ".mtl", "w+") as f:
            f.write(mtl_contents)

    def save_work(self):
        """Write a project file for each image which can be reopened later."""
        # Not implemented
        self.saved = True

    def close_event(self, event: QCloseEvent):
        """Handler for the window being closed - prompts the user to save if needed."""
        if self.saved:
            event.accept()
        else:
            reply = QMessageBox.question(
                self,
                "Confirm Exit",
                "Are you sure you want to quit? You have unsaved changes.",
                QMessageBox.Save | QMessageBox.Discard | QMessageBox.Cancel,
                QMessageBox.Cancel,
            )
            if reply == QMessageBox.Save:
                self.save_work()
                event.accept()
            elif reply == QMessageBox.Discard:
                event.accept()
            else:
                event.ignore()


def main():
    """Set up an application and the main window and run it."""
    app = QApplication(sys.argv)
    palette = QDarkPalette()
    palette.set_app(app)

    t = MainWindow()

    sys.exit(app.exec_())


if __name__ == "__main__":
    main()<|MERGE_RESOLUTION|>--- conflicted
+++ resolved
@@ -15,17 +15,9 @@
 from PyQt5.QtCore import QObject, Qt, QThread, pyqtSignal
 from PyQt5.QtGui import (
     QCloseEvent,
-<<<<<<< HEAD
-    QColor,
     QIcon,
     QImage,
     QMouseEvent,
-    QPalette,
-=======
-    QIcon,
-    QImage,
-    QMouseEvent,
->>>>>>> 6503df6e
     QPixmap,
     QValidator,
 )
@@ -49,72 +41,9 @@
     QWidget,
 )
 
-<<<<<<< HEAD
 from trianimate.animation_flow_test import init_animation_editor
 from trianimate.render import TriangleShader
 from trianimate.triangulate import find_colours, find_faces, find_vertices, warp_colours
-
-WHITE = QColor(255, 255, 255)
-BLACK = QColor(0, 0, 0)
-RED = QColor(255, 0, 0)
-PRIMARY = QColor(53, 53, 53)
-SECONDARY = QColor(35, 35, 35)
-TERTIARY = QColor(42, 130, 218)
-QUATERNARY = QColor(78, 78, 78)
-
-
-def css_rgb(color, a=False):
-    """Get a CSS `rgb` or `rgba` string from a `QtGui.QColor`."""
-    return ("rgba({}, {}, {}, {})" if a else "rgb({}, {}, {})").format(*color.getRgb())
-
-
-def set_stylesheet(app):
-    """Static method to set the tooltip stylesheet to a `QtWidgets.QApplication`."""
-    app.setStyleSheet(
-        "QToolTip {{"
-        "color: {white};"
-        "background-color: {tertiary};"
-        "border: 1px solid {white};"
-        "}}".format(white=css_rgb(WHITE), tertiary=css_rgb(TERTIARY))
-    )
-
-
-class QDarkPalette(QPalette):
-    """Dark palette for a Qt application meant to be used with the Fusion theme."""
-
-    def __init__(self, *__args):
-        super().__init__(*__args)
-
-        # Set all the colors based on the constants in globals
-        self.setColor(QPalette.Window, PRIMARY)
-        self.setColor(QPalette.WindowText, WHITE)
-        self.setColor(QPalette.Base, SECONDARY)
-        self.setColor(QPalette.AlternateBase, PRIMARY)
-        self.setColor(QPalette.ToolTipBase, WHITE)
-        self.setColor(QPalette.ToolTipText, WHITE)
-        self.setColor(QPalette.Text, WHITE)
-        self.setColor(QPalette.Button, PRIMARY)
-        self.setColor(QPalette.ButtonText, WHITE)
-        self.setColor(QPalette.BrightText, RED)
-        self.setColor(QPalette.Link, TERTIARY)
-        self.setColor(QPalette.Highlight, TERTIARY)
-        self.setColor(QPalette.HighlightedText, BLACK)
-        self.setColor(QPalette.Disabled, QPalette.WindowText, SECONDARY)
-        self.setColor(QPalette.Disabled, QPalette.WindowText, SECONDARY)
-        self.setColor(QPalette.Disabled, QPalette.Text, SECONDARY)
-        self.setColor(QPalette.Disabled, QPalette.Light, PRIMARY)
-        self.setColor(QPalette.Disabled, QPalette.ButtonText, QUATERNARY)
-        self.setColor(QPalette.Disabled, QPalette.Button, SECONDARY)
-
-    def set_app(self, app):
-        """Set the Fusion theme and this palette to a `QtWidgets.QApplication`."""
-        app.setStyle("Fusion")
-        app.setPalette(self)
-        set_stylesheet(app)
-=======
-from trianimate.render import TriangleShader
-from trianimate.triangulate import find_colours, find_faces, find_vertices, warp_colours
->>>>>>> 6503df6e
 
 
 class CallableValidator(QValidator):
@@ -434,11 +363,7 @@
 
         # animations tab - select groups of points and apply animations
         self.animate_tab.layout = QVBoxLayout(self.animate_tab)
-<<<<<<< HEAD
         self.animate_btn.setText("Open Animation Editor")
-=======
-        self.animate_btn.setText("ANIMATE!")
->>>>>>> 6503df6e
         self.animate_btn.clicked.connect(self.open_animation_editor)
         self.animate_tab.layout.addWidget(self.animate_btn)
 
